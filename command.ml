type state = {
  pos      : Lexing.position;
  tokens   : Outline.token list;
  outlines : Outline.t;
  chunks   : Chunk.t;
  types    : Typer.t;
}

let initial_state = {
  pos      = Lexing.({pos_fname = ""; pos_lnum = 1; pos_bol = 0; pos_cnum = 0});
  tokens   = [];
  outlines = History.empty;
  chunks   = History.empty;
  types    = History.empty;
}

type handler = Protocol.io -> state -> Json.json list -> state * Json.json
type t = { name : string ; handler : handler ; doc : string }
let invalid_arguments () = failwith "invalid arguments"

let commands : (string,t) Hashtbl.t = Hashtbl.create 11
let register cmd = Hashtbl.add commands cmd.name cmd

(* FIXME: cleanup: move path management in a dedicated module *)
let source_path = ref []
let global_modules = ref (lazy [])

let reset_global_modules () =
  let paths = !Config.load_path in
  global_modules := lazy (Misc.modules_in_path ~ext:".cmi" paths)

(** Heuristic to find suitable environment to complete / type at given position.
 *  1. Try to find environment near given cursor.
 *  2. Check if there is an invalid construct between found env and cursor :
 *    Case a.
 *      > let x = valid_expr ||
 *      The env found is the right most env from valid_expr, it's a correct
 *      answer.
 *    Case b.
 *      > let x = valid_expr
 *      > let y = invalid_construction||
 *      In this case, the env found is the same as in case a, however it is
 *      preferable to use env from enclosing module rather than an env from
 *      inside x definition.
 *)
let env_at state pos_cursor =
  let structures = Misc.list_concat_map
    (fun (str,sg) -> Browse.Envs.structure str)
    (Typer.trees state.types)
  in
  let outlines' = History.move 2 (Outline.seek_before pos_cursor state.outlines) in
  try
    let pos_browsed, env = match Browse.browse_near pos_cursor structures with
      | Some ({ Location.loc_end },env,_) -> loc_end, env
      | None -> raise Not_found
    in
    let open Lexing in
    match Outline.start outlines' with
      | Some pos_next when
         Misc.(compare_pos pos_next pos_browsed > 0 && compare_pos pos_cursor pos_next > 0) ->
           raise Not_found
      | _ -> env
  with Not_found ->
    let _, chunks = History.Sync.rewind fst outlines' state.chunks in
    let _, types = History.Sync.rewind fst chunks state.types in
    Typer.env types

(* Gather all exceptions in state (warnings, syntax, env, typer, ...) *)
let exceptions_in state =
  Outline.exns state.outlines @ Typer.exns state.types

let command_tell = {
  name = "tell";

  doc = String.concat "\n" [
    "Use ['tell','struct','...ocaml impl...'] to send source code from editor to merlin.";
    "The command answers the boolean 'true' if parsing ended, 'false' if it needs more input.";
    "In this case, the only allowed command is ['tell','struct','next source content'].";
    "To interrupt the parser, run ['tell','struct',''] (meaning eof) or ['tell','struct',null].";
  ];

  handler = begin fun (i,o) state -> function
  | [`String "struct" ; `String source] ->
      Env.reset_missing_cmis ();
      let eod = ref false and eot = ref false in
      let lexbuf = Misc.lex_strings source
        begin fun () ->
          if !eot then ""
          else try
            o (Protocol.return (`Bool false));
            match Stream.next i with
              | `List [`String "tell" ; `String "struct" ; `String source] -> source
              | `List [`String "tell" ; `String "end" ; `String source] -> eod := true; source
              | `List [`String "tell" ; `String ("end"|"struct") ; `Null] -> eot := true; ""
                (* FIXME: parser catch this Failure. It should not *)
              | _ -> invalid_arguments ()
          with
            Stream.Failure -> invalid_arguments ()
        end
      in
      let rec loop state =
        let bufpos = ref state.pos in
        let tokens, outlines, chunks, types =
          state.tokens,
          (History.cutoff state.outlines),
          (History.cutoff state.chunks),
          (History.cutoff state.types)
        in
        let exns, tokens, outlines =
          match Location.catch_warnings 
              (fun () -> Outline.parse ~bufpos tokens outlines lexbuf)
          with
          | warnings, Misc.Inr (tokens, outlines) -> 
            warnings, tokens, outlines
          | warnings, Misc.Inl exn -> 
            exn :: warnings, tokens, outlines
        in
        let outlines = Outline.append_exns exns outlines in
        let chunks = Chunk.sync outlines chunks in
        let types = Typer.sync chunks types in
        let pos = !bufpos in
          (* If token list didn't change, move forward anyway 
           * to prevent getting stuck *)
        let stuck = state.tokens = tokens in
        let tokens =
          if stuck
          then (try List.tl tokens with _ -> tokens)
          else tokens
        in
        let state' = { tokens ; outlines ; chunks ; types ; pos } in
<<<<<<< HEAD
        if !eod || (state.tokens = state'.tokens && !eot)
=======
        if !eod || (!eot && stuck)
>>>>>>> e52642e6
        then state'
        else loop state'
      in
      let state = loop state in
      state, `Bool true
  | _ -> invalid_arguments ()
  end;
}

let command_type = {
  name = "type";

  doc = String.concat "\n" [
    "Returns the type of an expression as a string.";
    "['type','expression','... ml expression'] tries to type expression in global env.";
    "['type','at',{'line':l,'col':c}] returns the type of the expression at given position(BUGGY)";
  ];

  handler =
  let type_in_env env ppf expr =
    let lexbuf = Lexing.from_string expr in
    let print_expr expression =
      let (str, sg, _) =
        Typemod.type_toplevel_phrase env
          Parsetree.([{ pstr_desc = Pstr_eval expression ; pstr_loc = Location.curr lexbuf }])
      in
      (*let sg' = Typemod.simplify_signature sg in*)
      let open Typedtree in
      begin match str.str_items with
        | [ { str_desc = Tstr_eval exp }] ->
            Printtyp.type_scheme ppf exp.exp_type;
        | _ -> failwith "unhandled expression"
      end
    in
    begin match Chunk_parser.top_expr Lexer.token lexbuf with
      | { Parsetree.pexp_desc = Parsetree.Pexp_construct (longident,None,_) } ->
        begin
          try let _, c = Env.lookup_constructor longident.Asttypes.txt env in
            Browse.print_constructor ppf c
          with Not_found ->
          try let _, m = Env.lookup_module longident.Asttypes.txt env in
           Printtyp.modtype ppf m
          with Not_found ->
          try let p, m = Env.lookup_modtype longident.Asttypes.txt env in
           Printtyp.modtype_declaration (Ident.create (Path.last p)) ppf m
          with Not_found ->
            ()
        end
      | { Parsetree.pexp_desc = Parsetree.Pexp_ident longident } as e ->
        begin
          try print_expr e
          with exn ->
          try let p, t = Env.lookup_type longident.Asttypes.txt env in
           Printtyp.type_declaration (Ident.create (Path.last p)) ppf t
          with _ ->
            raise exn
        end
      | e -> print_expr e
    end
  in
  begin fun _ state -> function
  | [`String "expression"; `String expr] ->
      let env = Typer.env state.types in
      let ppf, to_string = Misc.ppf_to_string () in
      type_in_env env ppf expr;
      state, `String (to_string ())

  | [`String "expression"; `String expr; `String "at" ; jpos] ->
    let env = env_at state (Protocol.pos_of_json jpos) in
    let ppf, to_string = Misc.ppf_to_string () in
    type_in_env env ppf expr;
    state, `String (to_string ())

  | [`String "at" ; jpos] ->
    let pos = Protocol.pos_of_json jpos in
    let structures = Misc.list_concat_map
      (fun (str,sg) -> Browse.Envs.structure str)
      (Typer.trees state.types)
    in
    let t, loc = match Browse.browse_near pos structures with
      | Some (loc,_,t) -> t, loc
      | None -> raise Not_found
    in
    let ppf, to_string = Misc.ppf_to_string () in
    begin match t with
      | Browse.Envs.Other -> raise Not_found
      | Browse.Envs.Expr e -> Printtyp.type_scheme ppf e
      | Browse.Envs.Type t -> Printtyp.type_declaration (Ident.create "_") ppf t
      | Browse.Envs.Module m -> Printtyp.modtype ppf m
      | Browse.Envs.Modtype m -> Printtyp.modtype_declaration (Ident.create "_") ppf m
      | Browse.Envs.Class (ident, cd) -> Printtyp.class_declaration ident ppf cd
      | Browse.Envs.ClassType (ident, ctd) ->
        Printtyp.cltype_declaration ident ppf ctd
    end;
    state, Protocol.with_location loc ["type", `String (to_string ())]

  | [`String "enclosing"; jpos] ->
    let pos = Protocol.pos_of_json jpos in
    let aux = function
      | Browse.Envs.T (loc,_,Browse.Envs.Expr e,_) ->
        let ppf, to_string = Misc.ppf_to_string () in
        Printtyp.type_scheme ppf e;
        Some (Protocol.with_location loc ["type", `String (to_string ())])
      | _ -> None
    in
    let structures = Misc.list_concat_map
      (fun (str,sg) -> Browse.Envs.structure str)
      (Typer.trees state.types)
    in
    let path = Browse.browse_enclosing pos structures in
    let result = Misc.list_filter_map aux path in
    state, `List [`Int (List.length path); `List result]

  | _ -> invalid_arguments ()
  end;
}

let rec mod_smallerthan n m =
  if n < 0 then None
  else
  let open Types in
  match m with
  | Mty_ident _ -> Some 1
  | Mty_signature s ->
      begin match Misc.length_lessthan n s with
        | None -> None
        | Some n' ->
            List.fold_left
            begin fun acc item ->
              match acc, item with
                | None, _ -> None
                | Some n', _ when n' > n -> None
                | Some n1, Sig_modtype (_,Modtype_manifest m)
                | Some n1, Sig_module (_,m,_) ->
                    (match mod_smallerthan (n - n1) m with
                       | Some n2 -> Some (n1 + n2)
                       | None -> None)
                | Some n', _ -> Some (succ n')
            end (Some 0) s
      end
  | Mty_functor (_,m1,m2) ->
      begin
        match mod_smallerthan n m1 with
        | None -> None
        | Some n1 ->
        match mod_smallerthan (n - n1) m2 with
        | None -> None
        | Some n2 -> Some (n1 + n2)
      end

let complete_in_env env prefix =
  let fmt ~exact name path ty =
    let ident = Ident.create (Path.last path) in
    let ppf, to_string = Misc.ppf_to_string () in
    let kind =
      match ty with
      | `Value v -> Printtyp.value_description ident ppf v; "Value"
      | `Cons c  ->
          Format.pp_print_string ppf name;
          Format.pp_print_string ppf " : ";
          Browse.print_constructor ppf c;
          "Constructor"
      | `Label label_descr ->
          let desc =
            Types.(Tarrow ("", label_descr.lbl_res, label_descr.lbl_arg, Cok))
          in
          Format.pp_print_string ppf name;
          Format.pp_print_string ppf " : ";
          Printtyp.type_scheme ppf (Btype.newgenty desc);
          "Label"
      | `Mod m   ->
          (if exact then
             match mod_smallerthan 200 m with
               | None -> ()
               | Some _ -> Printtyp.modtype ppf m
          ); "Module"
      | `Typ t ->
          Printtyp.type_declaration ident ppf t; "Type"
    in
    let desc, info = match kind with "Module" -> "", to_string () | _ -> to_string (), "" in
    `Assoc ["name", `String name ; "kind", `String kind ; "desc", `String desc ; "info", `String info]
  in
  let seen = Hashtbl.create 7 in
  let uniq n = if Hashtbl.mem seen n
    then false
    else (Hashtbl.add seen n (); true)
  in
  let find ?path prefix compl =
    let valid n = Misc.has_prefix prefix n && uniq n in
    (* Hack to prevent extensions namespace to leak *)
    let valid name = name <> "_" && valid name in
    let compl = [] in
    try
      let compl = Env.fold_values
        (fun name path v compl ->
          if valid name then (fmt ~exact:(name = prefix) name path (`Value v)) :: compl else compl)
        path env compl
      in
      let compl = Env.fold_constructors
        (fun name path v compl ->
          if valid name then (fmt ~exact:(name = prefix) name path (`Cons v)) :: compl else compl)
        path env compl
      in
      let compl = Env.fold_types
        (fun name path v compl ->
          if valid name then (fmt ~exact:(name = prefix)  name path (`Typ v)) :: compl else compl)
        path env compl
      in
      let compl = Env.fold_modules
        (fun name path v compl ->
          if valid name then (fmt ~exact:(name = prefix)  name path (`Mod v)) :: compl else compl)
        path env compl
      in
      compl
    with
    | exn ->
      (* Our path might be of the form [Some_path.record.Real_path.prefix] which
       * would explain why the previous cases failed.
       * We only keep [Real_path] for our path. *)
      let is_lowercase c = c = Char.lowercase c in
      let rec keep_until_lowercase li =
        let open Longident in
        match li with
        | Lident id when id <> "" && not (is_lowercase id.[0]) -> Some li
        | Ldot (path, id) when id <> "" && not (is_lowercase id.[0]) ->
          begin match keep_until_lowercase path with
          | None -> Some (Lident id)
          | Some path -> Some (Ldot (path, id))
          end
        | _ -> None
      in
      begin match path with
      | None -> raise exn (* clearly the hypothesis is wrong here *)
      | Some long_ident ->
        let path = keep_until_lowercase long_ident in
        Env.fold_labels
          (fun name path l compl ->
            if valid name then (fmt ~exact:(name = prefix) name path (`Label l)) :: compl else compl)
          path env compl
      end
  in
  try
    match Longident.parse prefix with
      | Longident.Ldot (path,prefix) -> find ~path prefix []
      | Longident.Lident prefix ->
          (* Add modules on path but not loaded *)
          let compl = find prefix [] in
          begin match Misc.length_lessthan 30 compl with
            | Some _ -> List.fold_left
              begin fun compl modname ->
                let default =
                  `Assoc ["name", `String modname ; "kind", `String "module"; "desc", `String "" ; "info", `String ""]
                in match modname with
                | modname when modname = prefix && uniq modname ->
                    (try let p, md = Env.lookup_module (Longident.Lident modname) env in
                      fmt ~exact:true modname p (`Mod md) :: compl
                    with Not_found -> default :: compl)
                | modname when Misc.has_prefix prefix modname && uniq modname ->
                  default :: compl
                | _ -> compl
              end compl (Lazy.force !global_modules)
            | None -> compl
          end
      | _ -> find prefix []
  with Not_found -> []

let command_complete = {
  name = "complete";

  doc = String.concat "\n" [
    "['complete','prefix','...identifier path...'] or";
    "['complete','prefix','...identifier path...', 'at', {'line':l,'col':c}]";
    "returns possible completions in global environement or in environment";
    "surrounding given position for given prefix/path (path of the form: Module.ident)";
  ];

  handler =
  begin fun _ state -> function
  | [`String "prefix" ; `String prefix] ->
    begin
      let env = Typer.env state.types in
      let compl = complete_in_env env prefix in
      state, `List (List.rev compl)
    end
  | [`String "prefix" ; `String prefix ; `String "at" ; jpos ] ->
    let env = env_at state (Protocol.pos_of_json jpos) in
    let compl = complete_in_env env prefix in
    state, `List (List.rev compl)

  | _ -> invalid_arguments ()
  end;
}

let command_seek = {
  name = "seek";

  doc = "TODO";

  handler =
  begin fun _ state -> function
  | [`String "position"] ->
      state, Protocol.pos_to_json state.pos

    (* FIXME: Should seek position be renamed to "seek before" ? *)
  | [`String ("position" | "before") ; jpos] ->
      let pos = Protocol.pos_of_json jpos in
      let outlines = Outline.seek_before pos state.outlines in
      let outlines = History.seek_backward
        (function { Outline.kind = Outline_utils.Syntax_error _loc } -> true
                | _ -> false)
        outlines
      in
      let outlines, chunks = History.Sync.rewind fst outlines state.chunks in
      let chunks, types = History.Sync.rewind fst chunks state.types in
      let pos =
        match Outline.location outlines with
          | l when l = Location.none -> initial_state.pos
          | p -> p.Location.loc_end
      in
      { tokens = [] ; outlines ; chunks ; types ; pos },
      Protocol.pos_to_json pos

  | [`String "exact" ; jpos] ->
      let pos = Protocol.pos_of_json jpos in
      let outlines = Outline.seek_before pos state.outlines in
      let outlines = History.seek_forward
        (fun item -> Misc.compare_pos pos (Outline.item_start item) > 0)
        outlines
      in
      let outlines, chunks = History.Sync.rewind fst outlines state.chunks in
      let chunks, types = History.Sync.rewind fst chunks state.types in
      let pos =
        match Outline.location outlines with
          | l when l = Location.none -> initial_state.pos
          | p -> p.Location.loc_end
      in
      { tokens = [] ; outlines ; chunks ; types ; pos },
      Protocol.pos_to_json pos

  | [`String "end_of_definition"] ->
      failwith "TODO"

  | [`String "end"] ->
      let outlines = History.seek_forward (fun _ -> true) state.outlines in
      let chunks = History.Sync.right fst outlines state.chunks in
      let types  = History.Sync.right fst chunks state.types in
      let pos =
        match Outline.location outlines with
          | l when l = Location.none -> initial_state.pos
          | p -> p.Location.loc_end
      in
      { tokens = [] ; outlines ; chunks ; types ; pos },
      Protocol.pos_to_json pos

  | [`String "maximize_scope"] ->
      let rec find_end_of_module (depth,outlines) =
        if depth = 0 then (0,outlines)
        else
        match History.forward outlines with
          | None -> (depth,outlines)
          | Some ({ Outline.kind = Outline_utils.Leave_module },outlines') ->
              find_end_of_module (pred depth, outlines')
          | Some ({ Outline.kind = Outline_utils.Enter_module },outlines') ->
              find_end_of_module (succ depth, outlines')
          | Some (_,outlines') -> find_end_of_module (depth,outlines')
      in
      let rec loop outlines =
        match History.forward outlines with
          | None -> outlines
          | Some ({ Outline.kind = Outline_utils.Leave_module },_) ->
              outlines
          | Some ({ Outline.kind = Outline_utils.Enter_module },outlines') ->
              (match find_end_of_module (1,outlines') with
                | (0,outlines'') -> outlines''
                | _ -> outlines)
          | Some (_,outlines') -> loop outlines'
      in
      let outlines = loop state.outlines in
      let chunks = History.Sync.right fst outlines state.chunks in
      let types  = History.Sync.right fst chunks state.types in
      let pos =
        match Outline.location outlines with
          | l when l = Location.none -> initial_state.pos
          | p -> p.Location.loc_end
      in
      { tokens = [] ; outlines ; chunks ; types ; pos },
      Protocol.pos_to_json pos
  | _ -> invalid_arguments ()
  end;
}

let command_boundary = {
  name = "boundary";

  doc = "TODO";

  handler =
  begin fun _ state -> function
  | [] ->
      let boundaries =
        match Outline.location state.outlines with
          | l when l = Location.none -> `Null
          | { Location.loc_start ; Location.loc_end } ->
              `List [
                Protocol.pos_to_json loc_start;
                Protocol.pos_to_json loc_end;
              ]
      in
      state, boundaries
  | _ -> invalid_arguments ()
  end
}

let command_reset = {
  name = "reset";

  doc = "TODO";

  handler =
  begin fun _ state -> function
  | [] -> initial_state, Protocol.pos_to_json initial_state.pos
  | _ -> invalid_arguments ()
  end
}

let command_refresh = {
  name = "refresh";

  doc = "TODO";

  handler =
  begin fun _ state -> function
  | [] ->
      reset_global_modules ();
      Env.reset_cache ();
      let types = Typer.sync state.chunks History.empty in
      { state with types }, `Bool true
  | _ -> invalid_arguments ()
  end;
}

let command_cd = {
  name = "cd";
  doc = "TODO";

  handler =
  begin fun _ state -> function
  | [`String s] -> Sys.chdir s; state, `Bool true
  | _ -> invalid_arguments ()
  end;
}

let command_errors = {
  name = "errors";
  doc = "TODO";

  handler =
  begin fun _ state -> function
  | [] -> state, `List (Error_report.to_jsons (exceptions_in state))
  | _ -> invalid_arguments ()
  end;
}

let command_dump = {
  name = "dump";
  doc = "TODO";

  handler =
  let pr_item_desc items =
    (List.map (fun (s,i) -> `List [`String s;`Int i]) (Chunk.dump_chunk items))
  in
  begin fun _ state -> function
  | [`String "env"] ->
      let sg = Browse.Envs.signature_of_env (Typer.env state.types) in
      let aux item =
        let ppf, to_string = Misc.ppf_to_string () in
        Printtyp.signature ppf [item];
        let content = to_string () in
        let ppf, to_string = Misc.ppf_to_string () in
        match Browse.signature_loc item with
          | Some loc ->
              Location.print_loc ppf loc;
              let loc = to_string () in
              `List [`String loc ; `String content]
          | None -> `String content
      in
      state, `List (List.map aux sg)
  | [`String "env" ; `String "at" ; jpos ] ->
    let env = env_at state (Protocol.pos_of_json jpos) in
    let sg = Browse.Envs.signature_of_env env in
    let aux item =
      let ppf, to_string = Misc.ppf_to_string () in
      Printtyp.signature ppf [item];
      let content = to_string () in
      let ppf, to_string = Misc.ppf_to_string () in
      match Browse.signature_loc item with
        | Some loc ->
            Location.print_loc ppf loc;
            let loc = to_string () in
            `List [`String loc ; `String content]
        | None -> `String content
    in
    state, `List (List.map aux sg)
  | [`String "sig"] ->
      let trees = Typer.trees state.types in
      let sg = List.flatten (List.map snd trees) in
      let aux item =
        let ppf, to_string = Misc.ppf_to_string () in
        Printtyp.signature ppf [item];
        let content = to_string () in
        let ppf, to_string = Misc.ppf_to_string () in
        match Browse.signature_loc item with
          | Some loc ->
              Location.print_loc ppf loc;
              let loc = to_string () in
              `List [`String loc ; `String content]
          | None -> `String content
      in
      state, `List (List.map aux sg)
  | [`String "chunks"] ->
      state, `List (pr_item_desc state.chunks)
  | [`String "tree"] ->
      let structures = Misc.list_concat_map
        (fun (str,sg) -> Browse.Envs.structure str)
        (Typer.trees state.types)
      in
      state, Browse.dump_envs structures
  | _ -> invalid_arguments ()
  end;
}

let command_which = {
  name = "which";
  doc = "TODO";

  handler =
  begin fun _ state -> function
  | [`String "path" ; `String s] ->
      let filename =
        try Misc.find_in_path_uncap !source_path s
        with Not_found ->
          Misc.find_in_path_uncap !Config.load_path s
      in
      state, `String filename
  | [`String "with_ext" ; `String ext] ->
      let results = Misc.modules_in_path ~ext !source_path in
      state, `List (List.map (fun s -> `String s) results)
  | _ -> invalid_arguments ()
  end;
}

let command_find = {
  name = "find";
  doc = "TODO";

  handler =
  begin fun _ state -> function
  | [`String "use" ; `List packages]
  | (`String "use" :: packages) ->
      let packages = List.map
        (function `String pkg -> pkg | _ -> invalid_arguments ())
        packages
      in
      let packages = Findlib.package_deep_ancestors [] packages in
      let path = List.map Findlib.package_directory packages in
      Config.load_path := Misc.list_filter_dup (path @ !Config.load_path);
      reset_global_modules ();
      state, `Bool true
  | [`String "list"] ->
      state, `List (List.rev_map (fun s -> `String s) (Fl_package_base.list_packages ()))
  | _ -> invalid_arguments ()
  end;
}

let command_help = {
  name = "help";
  doc = "List known commands with synopsis and small description";

  handler =
  begin fun _ state -> function
  | [] ->
      let helps = Hashtbl.fold
        (fun name { doc } cmds -> (name, `String doc) :: cmds)
        commands []
      in
      state, `Assoc helps
  | _ -> invalid_arguments ()
  end;
}

let _ = List.iter register [
  command_tell; command_seek; command_reset; command_refresh;
  command_cd; command_type; command_complete; command_boundary;
  command_errors; command_dump;
  command_which; command_find;
  command_help;
]<|MERGE_RESOLUTION|>--- conflicted
+++ resolved
@@ -128,11 +128,7 @@
           else tokens
         in
         let state' = { tokens ; outlines ; chunks ; types ; pos } in
-<<<<<<< HEAD
-        if !eod || (state.tokens = state'.tokens && !eot)
-=======
         if !eod || (!eot && stuck)
->>>>>>> e52642e6
         then state'
         else loop state'
       in
