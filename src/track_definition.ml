--- conflicted
+++ resolved
@@ -24,7 +24,6 @@
   let find_file ?(ext=".cmt") file =
     let fname = Misc.chop_extension_if_any (Filename.basename file) ^ ext in
     (* FIXME: that sucks, if [cwd] = ".../_build/..." the ".ml" will exist, but
-<<<<<<< HEAD
        will most likely not be the one you want to edit.
        However, just using [find_in_path_uncap] won't work either when you have
        several ml files with the same name (which can only happen in presence of packed
@@ -35,27 +34,10 @@
        Note that [cwd] is set only when we have encountered a packed module, so in other
        cases [abs_cmt_file] will be something like "/file.ext" which (hopefully) won't
        exist. *)
-    let abs_cmt_file = Printf.sprintf "%s/%s" !cwd fname in
-    if Sys.file_exists abs_cmt_file then
-      abs_cmt_file
-    else
-      let () =
-        if !cwd <> "" then
-          debug_log "%s not found. looking in source/build path..." abs_cmt_file
-      in
-      try Misc.find_in_path_uncap !sources_path fname
-      with Not_found -> Misc.find_in_path_uncap !Config.load_path fname
-=======
-     * will most likely not be the one you want to edit.
-     * However, just using [find_in_path_uncap] won't work either when you have
-     * several ml files with the same name.
-     * Example: scheduler.ml and raw_scheduler.ml are present in both async_core
-     * and async_unix. (ofc. "std.ml" is a more common example.) *)
     try Misc.find_in_path_uncap [ !cwd ] fname          with Not_found ->
     try Misc.find_in_path_uncap !sources_path fname     with Not_found ->
     try Misc.find_in_path_uncap !Config.load_path fname with Not_found ->
     raise Not_found
->>>>>>> 314e0756
 
   let keep_suffix =
     let open Longident in
